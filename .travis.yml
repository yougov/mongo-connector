dist: xenial
sudo: false
language: python

jobs:
  fast_finish: true
  include:
  - python: 3.4
<<<<<<< HEAD
    env: MONGODB=2.6.12
  - python: 3.5
    env: MONGODB=2.4.14
  - python: &latest_py3 3.6
    env: MONGODB=3.6.8
=======
    env: MONGODB=3.4.17
  - python: &latest_py3 3.7
    env: MONGODB=3.4.17
>>>>>>> 40ae2b7d
  - stage: deploy
    if: tag IS present
    python: *latest_py3
    install: skip
    script: skip
    deploy:
      provider: pypi
      on:
        tags: true
        all_branches: true
      user: jaraco
      password:
        secure: HQ6c5wiRDLjfb0XjOuDwfzuagYvQ+QgrFZ2Y6RYbdzJcoWxo6VBfVwq6zgsdldUzl0zHw/1MxWusljUXxneGrn+Ef616tPaRXrIIcYroG479+09woD37u26Xi6M8NBvUxiNRUGvspV5Ja8+88vjisDWwB7sNbEVGhBhoMDqLCew=
      distributions: dists
      skip_cleanup: true

install:
  - pip install -U tox tox-venv
  - wget http://fastdl.mongodb.org/linux/mongodb-linux-x86_64-${MONGODB}.tgz
  - tar zxf mongodb-linux-x86_64-${MONGODB}.tgz
  - export PATH=${PWD}/mongodb-linux-x86_64-${MONGODB}/bin/:${PATH}
  - mongod --version

script:
  - tox<|MERGE_RESOLUTION|>--- conflicted
+++ resolved
@@ -6,17 +6,11 @@
   fast_finish: true
   include:
   - python: 3.4
-<<<<<<< HEAD
-    env: MONGODB=2.6.12
-  - python: 3.5
-    env: MONGODB=2.4.14
-  - python: &latest_py3 3.6
-    env: MONGODB=3.6.8
-=======
     env: MONGODB=3.4.17
   - python: &latest_py3 3.7
     env: MONGODB=3.4.17
->>>>>>> 40ae2b7d
+  - python: *latest_py3
+    env: MONGODB=3.6.8
   - stage: deploy
     if: tag IS present
     python: *latest_py3
