--- conflicted
+++ resolved
@@ -13,11 +13,7 @@
 # limitations under the License.
 
 
-<<<<<<< HEAD
 __version__ = "3.0.0"
-=======
-__version__ = "2.7.0"
->>>>>>> e61df93e
 
 # Maximum # of documents to process before recording timestamp
 # default = -1 (no maximum)
