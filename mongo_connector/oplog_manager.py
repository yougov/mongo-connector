--- conflicted
+++ resolved
@@ -357,7 +357,6 @@
         if not self._fields:
             return entry
 
-<<<<<<< HEAD
         def pop_excluded_fields(doc, fields=None):
             # NOTICE: doc can be a flattened, dot-notated object (when 
             # updating via $set/$unset), but also a deep nested object (e.g. 
@@ -370,12 +369,6 @@
 
             # remove keys which are not in fields
             for key in set(doc) - set(fields):
-=======
-        def pop_excluded_fields(doc):
-            # always include _id
-            fields_with_id = self._fields.union(set(['_id']))
-            for key in set(doc) - fields_with_id:
->>>>>>> b6b4d767
                 doc.pop(key)
             
             # further investigate sub (nested) fields, only if doc contains 
