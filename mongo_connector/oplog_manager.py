--- conflicted
+++ resolved
@@ -504,8 +504,7 @@
 
         If no timestamp is specified, returns a cursor to the entire oplog.
         """
-<<<<<<< HEAD
-        query = {}
+        query = {'op': {'$ne': 'n'}}
 
         if self.oplog_ns_set and not self.oplog_ex_ns_set:
             query['ns'] = {'$in': self.oplog_ns_set}
@@ -519,9 +518,6 @@
 
         LOG.debug("Cursor query: %s" % query)
 
-=======
-        query = {'op': {'$ne': 'n'}}
->>>>>>> f642aa70
         if timestamp is None:
             cursor = self.oplog.find(
                 query,
@@ -734,8 +730,7 @@
     def _get_oplog_timestamp(self, newest_entry):
         """Return the timestamp of the latest or earliest entry in the oplog.
         """
-<<<<<<< HEAD
-        query = {}
+        query = {'op': {'$ne': 'n'}}
         if self.oplog_ns_set and not self.oplog_ex_ns_set:
             query['ns'] = {'$in': self.oplog_ns_set}
 
@@ -748,15 +743,10 @@
 
         LOG.debug("Cursor query: %s" % query)
 
+        sort_order = pymongo.DESCENDING if newest_entry else pymongo.ASCENDING
         curr = self.oplog.find(query).sort(
-                '$natural', pymongo.DESCENDING
+                '$natural', sort_order
             ).limit(-1)
-=======
-        sort_order = pymongo.DESCENDING if newest_entry else pymongo.ASCENDING
-        curr = self.oplog.find({'op': {'$ne': 'n'}}).sort(
-            '$natural', sort_order
-        ).limit(-1)
->>>>>>> f642aa70
 
         try:
             ts = next(curr)['ts']
