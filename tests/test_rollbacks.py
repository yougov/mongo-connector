"""Test Mongo Connector's behavior when its source MongoDB system is
experiencing a rollback.

"""

import os
import sys
import time

from pymongo.read_preferences import ReadPreference
from pymongo import MongoClient

sys.path[0:0] = [""]

from mongo_connector.util import retry_until_ok
from mongo_connector.locking_dict import LockingDict
from mongo_connector.doc_managers.doc_manager_simulator import DocManager
from mongo_connector.oplog_manager import OplogThread

from tests import unittest, STRESS_COUNT
from tests.util import assert_soon
from tests.setup_cluster import ReplicaSet


class TestRollbacks(unittest.TestCase):

    def tearDown(self):
        self.repl_set.stop()

    def setUp(self):
        # Create a new oplog progress file
        try:
            os.unlink("oplog.timestamp")
        except OSError:
            pass
        open("oplog.timestamp", "w").close()

        # Start a replica set
        self.repl_set = ReplicaSet().start()
        # Connection to the replica set as a whole
        self.main_conn = self.repl_set.client()
        # Connection to the primary specifically
        self.primary_conn = self.repl_set.primary.client()
        # Connection to the secondary specifically
        self.secondary_conn = self.repl_set.secondary.client(
            read_preference=ReadPreference.SECONDARY_PREFERRED)

        # Wipe any test data
        self.main_conn["test"]["mc"].drop()

        # Oplog thread
        doc_manager = DocManager()
        oplog_progress = LockingDict()
        self.opman = OplogThread(
            primary_client=self.main_conn,
            doc_managers=(doc_manager,),
            oplog_progress_dict=oplog_progress,
            namespace_set=["test.mc"]
        )

    def test_single_target(self):
        """Test with a single replication target"""

        self.opman.start()

        # Insert first document with primary up
        self.main_conn["test"]["mc"].insert({"i": 0})
        self.assertEqual(self.primary_conn["test"]["mc"].find().count(), 1)

        # Make sure the insert is replicated
        secondary = self.secondary_conn
        assert_soon(lambda: secondary["test"]["mc"].count() == 1,
                    "first write didn't replicate to secondary")

        # Kill the primary
        self.repl_set.primary.stop(destroy=False)

        # Wait for the secondary to be promoted
        assert_soon(lambda: secondary["admin"].command("isMaster")["ismaster"])

        # Insert another document. This will be rolled back later
        retry_until_ok(self.main_conn["test"]["mc"].insert, {"i": 1})
        self.assertEqual(secondary["test"]["mc"].count(), 2)

        # Wait for replication to doc manager
        assert_soon(lambda: len(self.opman.doc_managers[0]._search()) == 2,
                    "not all writes were replicated to doc manager")

        # Kill the new primary
        self.repl_set.secondary.stop(destroy=False)

        # Start both servers back up
        self.repl_set.primary.start()
        primary_admin = self.primary_conn["admin"]
        assert_soon(lambda: primary_admin.command("isMaster")["ismaster"],
                    "restarted primary never resumed primary status")
        self.repl_set.secondary.start()
        assert_soon(lambda: retry_until_ok(secondary.admin.command,
                                           'replSetGetStatus')['myState'] == 2,
                    "restarted secondary never resumed secondary status")
        assert_soon(lambda:
                    retry_until_ok(self.main_conn.test.mc.find().count) > 0,
                    "documents not found after primary/secondary restarted")

        # Only first document should exist in MongoDB
        self.assertEqual(self.main_conn["test"]["mc"].count(), 1)
        self.assertEqual(self.main_conn["test"]["mc"].find_one()["i"], 0)

        # Same case should hold for the doc manager
        doc_manager = self.opman.doc_managers[0]
        assert_soon(lambda: len(doc_manager._search()) == 1,
                    'documents never rolled back in doc manager.')
        self.assertEqual(doc_manager._search()[0]["i"], 0)

        # cleanup
        self.opman.join()

    def test_many_targets(self):
        """Test with several replication targets"""

        # OplogThread has multiple doc managers
        doc_managers = [DocManager(), DocManager(), DocManager()]
        self.opman.doc_managers = doc_managers

        self.opman.start()

        # Insert a document into each namespace
        self.main_conn["test"]["mc"].insert({"i": 0})
        self.assertEqual(self.primary_conn["test"]["mc"].count(), 1)

        # Make sure the insert is replicated
        secondary = self.secondary_conn
        assert_soon(lambda: secondary["test"]["mc"].count() == 1,
                    "first write didn't replicate to secondary")

        # Kill the primary
        self.repl_set.primary.stop(destroy=False)

        # Wait for the secondary to be promoted
        assert_soon(lambda: secondary.admin.command("isMaster")['ismaster'],
                    'secondary was never promoted')

        # Insert more documents. This will be rolled back later
        # Some of these documents will be manually removed from
        # certain doc managers, to emulate the effect of certain
        # target systems being ahead/behind others
        secondary_ids = []
        for i in range(1, 10):
            secondary_ids.append(
                retry_until_ok(self.main_conn["test"]["mc"].insert,
                               {"i": i}))
        self.assertEqual(self.secondary_conn["test"]["mc"].count(), 10)

        # Wait for replication to the doc managers
        def docmans_done():
            for dm in self.opman.doc_managers:
                if len(dm._search()) != 10:
                    return False
            return True
        assert_soon(docmans_done,
                    "not all writes were replicated to doc managers")

        # Remove some documents from the doc managers to simulate
        # uneven replication
        ts = self.opman.doc_managers[0].get_last_doc()['_ts']
        for id in secondary_ids[8:]:
<<<<<<< HEAD
            self.opman.doc_managers[1].remove({
                "_id": id,
                "ns": "test.mc",
                "_ts": ts
            })
        for id in secondary_ids[2:]:
            self.opman.doc_managers[2].remove({
                "_id": id,
                "ns": "test.mc",
                "_ts": ts
            })
=======
            self.opman.doc_managers[1].remove(id, 'test.mc', ts)
        for id in secondary_ids[2:]:
            self.opman.doc_managers[2].remove(id, 'test.mc', ts)
>>>>>>> 8ceda1da

        # Kill the new primary
        self.repl_set.secondary.stop(destroy=False)

        # Start both servers back up
        self.repl_set.primary.start()
        primary_admin = self.primary_conn["admin"]
        assert_soon(lambda: primary_admin.command("isMaster")['ismaster'],
                    'restarted primary never resumed primary status')
        self.repl_set.secondary.start()
        assert_soon(lambda: retry_until_ok(secondary.admin.command,
                                           'replSetGetStatus')['myState'] == 2,
                    "restarted secondary never resumed secondary status")
        assert_soon(lambda:
                    retry_until_ok(self.primary_conn.test.mc.find().count) > 0,
                    "documents not found after primary/secondary restarted")

        # Only first document should exist in MongoDB
        self.assertEqual(self.primary_conn["test"]["mc"].count(), 1)
        self.assertEqual(self.primary_conn["test"]["mc"].find_one()["i"], 0)

        # Give OplogThread some time to catch up
        time.sleep(10)

        # Same case should hold for the doc managers
        for dm in self.opman.doc_managers:
            self.assertEqual(len(dm._search()), 1)
            self.assertEqual(dm._search()[0]["i"], 0)

        self.opman.join()

    def test_deletions(self):
        """Test rolling back 'd' operations"""

        self.opman.start()

        # Insert a document, wait till it replicates to secondary
        self.main_conn["test"]["mc"].insert({"i": 0})
        self.main_conn["test"]["mc"].insert({"i": 1})
        self.assertEqual(self.primary_conn["test"]["mc"].find().count(), 2)
        assert_soon(lambda: self.secondary_conn["test"]["mc"].count() == 2,
                    "first write didn't replicate to secondary")

        # Kill the primary, wait for secondary to be promoted
<<<<<<< HEAD
        kill_mongo_proc(self.primary_p, destroy=False)
=======
        self.repl_set.primary.stop(destroy=False)
>>>>>>> 8ceda1da
        assert_soon(lambda: self.secondary_conn["admin"]
                    .command("isMaster")["ismaster"])

        # Delete first document
        retry_until_ok(self.main_conn["test"]["mc"].remove, {"i": 0})
        self.assertEqual(self.secondary_conn["test"]["mc"].count(), 1)

        # Wait for replication to doc manager
        assert_soon(lambda: len(self.opman.doc_managers[0]._search()) == 1,
                    "delete was not replicated to doc manager")

        # Kill the new primary
<<<<<<< HEAD
        kill_mongo_proc(self.secondary_p, destroy=False)

        # Start both servers back up
        restart_mongo_proc(self.primary_p)
        primary_admin = self.primary_conn["admin"]
        assert_soon(lambda: primary_admin.command("isMaster")["ismaster"],
                    "restarted primary never resumed primary status")
        restart_mongo_proc(self.secondary_p)
=======
        self.repl_set.secondary.stop(destroy=False)

        # Start both servers back up
        self.repl_set.primary.start()
        primary_admin = self.primary_conn["admin"]
        assert_soon(lambda: primary_admin.command("isMaster")["ismaster"],
                    "restarted primary never resumed primary status")
        self.repl_set.secondary.start()
>>>>>>> 8ceda1da
        assert_soon(lambda: retry_until_ok(self.secondary_conn.admin.command,
                                           'replSetGetStatus')['myState'] == 2,
                    "restarted secondary never resumed secondary status")

        # Both documents should exist in mongo
        assert_soon(lambda: retry_until_ok(
            self.main_conn["test"]["mc"].count) == 2)

        # Both document should exist in doc manager
        doc_manager = self.opman.doc_managers[0]
        docs = list(doc_manager._search())
        self.assertEqual(len(docs), 2,
                         "Expected two documents, but got %r" % docs)

<<<<<<< HEAD
=======
        self.opman.join()

    def test_stressed_rollback(self):
        """Stress test for a rollback with many documents."""
        self.opman.start()

        c = self.main_conn.test.mc
        docman = self.opman.doc_managers[0]

        c.insert({'i': i} for i in range(STRESS_COUNT))
        assert_soon(lambda: c.count() == STRESS_COUNT)
        condition = lambda: len(docman._search()) == STRESS_COUNT
        assert_soon(condition, ("Was expecting %d documents in DocManager, "
                                "but %d found instead."
                                % (STRESS_COUNT, len(docman._search()))))

        primary_conn = self.repl_set.primary.client()
        self.repl_set.primary.stop(destroy=False)
        new_primary_conn = self.repl_set.secondary.client()

        admin = new_primary_conn.admin
        assert_soon(
            lambda: retry_until_ok(admin.command, "isMaster")['ismaster'])

        retry_until_ok(c.insert,
                       [{'i': str(STRESS_COUNT + i)}
                        for i in range(STRESS_COUNT)])
        assert_soon(lambda: len(docman._search()) == c.count())

        self.repl_set.secondary.stop(destroy=False)

        self.repl_set.primary.start()
        admin = primary_conn.admin
        assert_soon(
            lambda: retry_until_ok(admin.command, "isMaster")['ismaster'])
        self.repl_set.secondary.start()

        assert_soon(lambda: retry_until_ok(c.count) == STRESS_COUNT)
        assert_soon(condition, ("Was expecting %d documents in DocManager, "
                                "but %d found instead."
                                % (STRESS_COUNT, len(docman._search()))))

>>>>>>> 8ceda1da
        self.opman.join()<|MERGE_RESOLUTION|>--- conflicted
+++ resolved
@@ -164,23 +164,9 @@
         # uneven replication
         ts = self.opman.doc_managers[0].get_last_doc()['_ts']
         for id in secondary_ids[8:]:
-<<<<<<< HEAD
-            self.opman.doc_managers[1].remove({
-                "_id": id,
-                "ns": "test.mc",
-                "_ts": ts
-            })
-        for id in secondary_ids[2:]:
-            self.opman.doc_managers[2].remove({
-                "_id": id,
-                "ns": "test.mc",
-                "_ts": ts
-            })
-=======
             self.opman.doc_managers[1].remove(id, 'test.mc', ts)
         for id in secondary_ids[2:]:
             self.opman.doc_managers[2].remove(id, 'test.mc', ts)
->>>>>>> 8ceda1da
 
         # Kill the new primary
         self.repl_set.secondary.stop(destroy=False)
@@ -225,11 +211,7 @@
                     "first write didn't replicate to secondary")
 
         # Kill the primary, wait for secondary to be promoted
-<<<<<<< HEAD
-        kill_mongo_proc(self.primary_p, destroy=False)
-=======
-        self.repl_set.primary.stop(destroy=False)
->>>>>>> 8ceda1da
+        self.repl_set.primary.stop(destroy=False)
         assert_soon(lambda: self.secondary_conn["admin"]
                     .command("isMaster")["ismaster"])
 
@@ -242,25 +224,14 @@
                     "delete was not replicated to doc manager")
 
         # Kill the new primary
-<<<<<<< HEAD
-        kill_mongo_proc(self.secondary_p, destroy=False)
+        self.repl_set.secondary.stop(destroy=False)
 
         # Start both servers back up
-        restart_mongo_proc(self.primary_p)
+        self.repl_set.primary.start()
         primary_admin = self.primary_conn["admin"]
         assert_soon(lambda: primary_admin.command("isMaster")["ismaster"],
                     "restarted primary never resumed primary status")
-        restart_mongo_proc(self.secondary_p)
-=======
-        self.repl_set.secondary.stop(destroy=False)
-
-        # Start both servers back up
-        self.repl_set.primary.start()
-        primary_admin = self.primary_conn["admin"]
-        assert_soon(lambda: primary_admin.command("isMaster")["ismaster"],
-                    "restarted primary never resumed primary status")
-        self.repl_set.secondary.start()
->>>>>>> 8ceda1da
+        self.repl_set.secondary.start()
         assert_soon(lambda: retry_until_ok(self.secondary_conn.admin.command,
                                            'replSetGetStatus')['myState'] == 2,
                     "restarted secondary never resumed secondary status")
@@ -275,8 +246,6 @@
         self.assertEqual(len(docs), 2,
                          "Expected two documents, but got %r" % docs)
 
-<<<<<<< HEAD
-=======
         self.opman.join()
 
     def test_stressed_rollback(self):
@@ -319,5 +288,4 @@
                                 "but %d found instead."
                                 % (STRESS_COUNT, len(docman._search()))))
 
->>>>>>> 8ceda1da
         self.opman.join()